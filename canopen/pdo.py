--- conflicted
+++ resolved
@@ -378,37 +378,22 @@
         :return: Variable that was added
         :rtype: canopen.pdo.Variable
         """
-<<<<<<< HEAD
         try:
             var = self._get_variable(index, subindex)
+            if subindex:
+                # Force given subindex upon variable mapping, for misguided implementations
+                var.subindex = subindex
             var.offset = self.length
             if length is not None:
                 # Custom bit length
                 var.length = length
-            else:
-                length = var.length
-            logger.info("Adding %s (0x%X:%d) to PDO map",
-                        var.name, var.od.index, var.od.subindex)
+            logger.info("Adding %s (0x%X:%d, %d bits) to PDO map",
+                        var.name, var.index, var.subindex, var.length)
             self.map.append(var)
         except KeyError as exc:
             logger.warning("%s", exc)
             var = None
-
-        self.length += length
-=======
-        var = self._get_variable(index, subindex)
-        if subindex:
-            # Force given subindex upon variable mapping, for misguided implementations
-            var.subindex = subindex
-        var.offset = self.length
-        if length is not None:
-            # Custom bit length
-            var.length = length
-        logger.info("Adding %s (0x%X:%d, %d bits) to PDO map",
-                    var.name, var.index, var.subindex, var.length)
-        self.map.append(var)
         self.length += var.length
->>>>>>> 35b91562
         self._update_data_size()
         if self.length > 64:
             logger.warning("Max size of PDO exceeded (%d > 64)", self.length)
@@ -472,14 +457,7 @@
         #: Location of variable in the message in bits
         self.offset = None
         self.length = len(od)
-<<<<<<< HEAD
-        if isinstance(od.parent, (objectdictionary.Record,
-                                  objectdictionary.Array)):
-            self.name = od.parent.name + "." + self.name
         variable.Variable.__init__(self, od)
-=======
-        common.Variable.__init__(self, od)
->>>>>>> 35b91562
 
     def get_data(self):
         """Reads the PDO variable from the last received message.
