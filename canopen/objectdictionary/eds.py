--- conflicted
+++ resolved
@@ -134,22 +134,18 @@
             pass
     if eds.has_option(section, "DefaultValue"):
         try:
-<<<<<<< HEAD
+            default_value = eds.get(section, "DefaultValue")
+
             if var.data_type in objectdictionary.DATA_TYPES:
-                var.default = eds.get(section, "DefaultValue")
+                var.default = default_value
             elif var.data_type in objectdictionary.FLOAT_TYPES:
-                var.default = float(eds.get(section, "DefaultValue"))
+                var.default = float(default_value)
             else:
-                var.default = int(eds.get(section, "DefaultValue"), 0)
-=======
-            default_value = eds.get(section, "DefaultValue")
-            #COB-ID can have a suffix of '$NODEID+' so replace this with node_id before converting
-            if '$NODEID+' in default_value and node_id is not None:
-                var.default = int(default_value.replace('$NODEID+',''), 0) + node_id
-            else:
-                var.default = int(default_value, 0)
-
->>>>>>> b20575d8
+                #COB-ID can have a suffix of '$NODEID+' so replace this with node_id before converting
+                if '$NODEID+' in default_value and node_id is not None:
+                    var.default = int(default_value.replace('$NODEID+',''), 0) + node_id
+                else:
+                    var.default = int(default_value, 0)
         except ValueError:
             pass
     return var
