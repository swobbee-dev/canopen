--- conflicted
+++ resolved
@@ -78,13 +78,6 @@
         self.notifier.stop()
         self.bus.shutdown()
 
-<<<<<<< HEAD
-=======
-    def add_listener(self, listener):
-        """Add any :class:`can.Listener` object to the network."""
-        self.listeners.append(listener)
-
->>>>>>> d2748f95
     def add_node(self, node, object_dictionary=None):
         """Add a node to the network.
 
